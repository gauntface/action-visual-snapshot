/* eslint-env node */
import path from 'path';
import os from 'os';
import * as core from '@actions/core';
import * as glob from '@actions/glob';
import * as github from '@actions/github';
import * as io from '@actions/io';
import * as Sentry from '@sentry/node';
import {RewriteFrames} from '@sentry/integrations';

import {generateImageGallery} from './util/generateImageGallery';
import {saveSnapshots} from './util/saveSnapshots';
import {downloadSnapshots} from './util/downloadSnapshots';
import {uploadToGcs} from './util/uploadToGcs';
import {getStorageClient} from './util/getStorageClient';
import {diffSnapshots} from './util/diffSnapshots';
import {retrieveBaseSnapshots} from './api/retrieveBaseSnapshots';
import {startBuild} from './api/startBuild';
import {finishBuild, BuildResults} from './api/finishBuild';
import {failBuild} from './api/failBuild';
import {getOSTags} from './util/osTags';
import {SENTRY_DSN} from './config';
import {Await} from './types';
import {getPixelmatchOptions} from './getPixelmatchOptions';
import {downloadOtherWorkflowArtifact} from './api/downloadOtherWorkflowArtifact';
import {SpanStatus} from '@sentry/tracing';

function getParallelismInput() {
  const input = core.getInput('parallelism');

  if (typeof input === 'string') {
    const parsed = parseInt(input, 10);

    if (isNaN(parsed)) {
      core.debug('Invalid parallelism input, defaulting to CPU count');
      return os.cpus().length;
    }

    return parsed;
  }

  core.debug('No parallelism input, defaulting to CPU count');
  return os.cpus().length;
}

const parallelism = getParallelismInput();
const {owner, repo} = github.context.repo;
const token = core.getInput('github-token');
const octokit = token && github.getOctokit(token);
const {GITHUB_WORKSPACE, GITHUB_WORKFLOW} = process.env;
const pngGlob = '/**/*.png';
const shouldSaveOnly = core.getInput('save-only');

Sentry.init({
  dsn: SENTRY_DSN,
  integrations: [
    new RewriteFrames({root: __dirname || process.cwd()}),
    new Sentry.Integrations.Http({tracing: true}),
  ],
  release: process.env.VERSION,
  tracesSampleRate: 1.0,
  environment:
    process.env.GITHUB_ACTION_REF === 'main' ? 'production' : 'development',
});

Sentry.setContext('actionEnvironment', {
  repo: process.env.GITHUB_REPOSITORY,
  ref: process.env.GITHUB_REF,
  head_ref: process.env.GITHUB_HEAD_REF,
});

const originalCoreDebug = core.debug;

// @ts-ignore
core.debug = (message: string) => {
  Sentry.addBreadcrumb({
    category: 'console',
    message,
    level: Sentry.Severity.Debug,
  });
  originalCoreDebug(message);
};

function handleError(error: Error) {
  Sentry.captureException(error);
  core.setFailed(error.message);
}

function getGithubHeadRefInfo(): {headRef: string; headSha: string} {
  const workflowRunPayload = github.context.payload.workflow_run;
  const pullRequestPayload = github.context.payload.pull_request;
  const workflowRunPullRequest = workflowRunPayload?.pull_requests?.[0];

  const head_sha =
    pullRequestPayload?.head.sha ||
    workflowRunPullRequest?.head.sha ||
    workflowRunPayload?.head_sha ||
    github.context.sha;

  return {
    headRef:
      pullRequestPayload?.head.ref ||
      workflowRunPullRequest?.head.ref ||
      (workflowRunPayload?.head_branch &&
        `${workflowRunPayload?.head_repository?.full_name}/${workflowRunPayload?.head_branch}`) ||
      github.context.ref,
    headSha: head_sha,
  };
}

async function run(): Promise<void> {
  const resultsRootPath: string = core.getInput('results-path');
  const baseBranch = core.getInput('base-branch');
  const artifactName = core.getInput('artifact-name');
  const gcsBucket = core.getInput('gcs-bucket');
  const apiToken = core.getInput('api-token');
  const actionName = core.getInput('action-name');
  const snapshotPath: string = core.getInput('snapshot-path');

  const resultsPath = path.resolve(resultsRootPath, 'visual-snapshots-results');
  const basePath = path.resolve('/tmp/visual-snapshots-base');
  const mergeBasePath = path.resolve('/tmp/visual-snapshop-merge-base');

  const workflowRunPayload = github.context.payload.workflow_run;
  const pullRequestPayload = github.context.payload.pull_request;

  // We're only interested the first pull request... I'm not sure how there can be multiple
  // Forks do not have `pull_requests` populated...
  const workflowRunPullRequest = workflowRunPayload?.pull_requests?.[0];

  const {headRef, headSha} = getGithubHeadRefInfo();

  // TODO: Need a good merge base for forks as neither of the below values will exist (input not included)
  const mergeBaseSha: string =
    core.getInput('merge-base') ||
    pullRequestPayload?.base?.sha ||
    workflowRunPullRequest?.base.sha ||
    github.context.payload.before;

  // Forward `results-path` to outputs
  core.startGroup('Set outputs');
  core.setOutput('results-path', resultsRootPath);
  core.setOutput('base-images-path', basePath);
  core.setOutput('merge-base-images-path', mergeBasePath);
  core.endGroup();

  core.startGroup('github context');
  core.debug(`merge base: ${mergeBaseSha}`);
  core.debug(JSON.stringify(github.context, null, 2));
  core.endGroup();

  try {
    if (snapshotPath) {
      await saveSnapshots({
        artifactName,
        rootDirectory: snapshotPath,
      });
    }
  } catch (error) {
    handleError(error);
  } finally {
    // Only needs to upload snapshots, do not proceed further
    if (shouldSaveOnly !== 'false') {
      return;
    }
  }

  if (!octokit) {
    const error = new Error('`github-token` missing');
    handleError(error);
    throw error;
  }

  // This is intended to only work with pull requests, we should ignore `workflow_run` from pushes
  if (workflowRunPayload?.event === 'push') {
    core.debug(
      'Push event triggered `workflow_run`... skipping as this only works for PRs'
    );
    return;
  }

  const buildId = await startBuild({
    octokit,
    owner,
    repo,
    token: apiToken,
    headSha,
    headRef,
    name: actionName,
  });

  const transaction = Sentry.getCurrentHub().getScope()?.getTransaction();
  try {
    const [
      didDownloadLatest,
      didDownloadMergeBase,
    ] = await retrieveBaseSnapshots(octokit, {
      owner,
      repo,
      branch: baseBranch,
      workflow_id: `${workflowRunPayload?.name || GITHUB_WORKFLOW}.yml`,
      artifactName,
      basePath,
      mergeBasePath,
      mergeBaseSha,
    });

    if (!didDownloadLatest) {
      // It's possible there are no base snapshots e.g. if these are all
      // new snapshots.
      core.warning('Unable to download artifact from base branch');
    }

    if (!didDownloadMergeBase) {
      // We can still diff against base
      core.debug('Unable to download artifact from merge base sha');
    }

    let downloadResp: Await<ReturnType<typeof downloadSnapshots>> | null = null;

    // TODO maybe make this more explicit, but if snapshot path is not defined
    // we assume we need to fetch it from artifacts from this workflow
    if (!snapshotPath) {
      core.debug('Downloading current snapshots');

      const rootDirectory = '/tmp/visual-snapshots';

      if (github.context.eventName === 'workflow_run') {
        // TODO: fail the build if workflow_run.conclusion != 'success'
        // If this is called from a `workflow_run` event, then assume that the artifacts exist from that workflow run
        // TODO: I'm not sure what happens if there are multiple workflows defined (I assume it would get called multiple times?)
        const {data} = await octokit.rest.actions.listWorkflowRunArtifacts({
          owner,
          repo,
          run_id: workflowRunPayload?.id,
        });

        const artifact = data.artifacts.find(({name}) => name === artifactName);

        if (!artifact) {
          throw new Error(
            `Unable to find artifact from ${workflowRunPayload?.html_url}`
          );
        }

        downloadResp = await downloadOtherWorkflowArtifact(octokit, {
          owner,
          repo,
          artifactId: artifact.id,
          downloadPath: `${rootDirectory}/visual-snapshots`,
        });
      } else {
        downloadResp = await downloadSnapshots({
          artifactName,
          rootDirectory,
        });
      }
    }

    const current = snapshotPath || downloadResp?.downloadPath;

    if (!current) {
      const err = new Error(
        !snapshotPath
          ? '`snapshot-path` input not configured'
          : 'Unable to download current snapshots'
      );
      core.error(err);
      throw err;
    }

    const currentPath = path.resolve(GITHUB_WORKSPACE, current || '');

    core.startGroup('Starting diff of snapshots...');

    // Get pixelmatch options from workflow inputs
    const pixelmatchOptions = getPixelmatchOptions();

    await io.mkdirP(resultsPath);

    const {
      baseFiles,
      changedSnapshots,
      missingSnapshots,
      newSnapshots,
      terminationReason,
    } = await diffSnapshots({
      basePath,
      mergeBasePath,
      currentPath,
      outputPath: resultsPath,
      pixelmatchOptions,
      parallelism,
    });

    const resultsGlobber = await glob.create(`${resultsPath}${pngGlob}`, {
      followSymbolicLinks: false,
    });
    const resultsFiles = await resultsGlobber.glob();

    const gcsSpan = transaction?.startChild({
      op: 'upload',
      description: 'Upload to GCS',
    });
    const gcsDestination = `${owner}/${repo}/${headSha}`;
    const resultsArtifactUrls = await uploadToGcs({
      files: resultsFiles,
      root: resultsPath,
      bucket: gcsBucket,
      destinationRoot: `${gcsDestination}/results`,
    });
    gcsSpan?.finish();
    const changedArray = [...changedSnapshots];
    const results: BuildResults = {
      terminationReason,
      baseFilesLength: baseFiles.length,
      changed: changedArray,
      missing: [...missingSnapshots],
      added: [...newSnapshots],
    };
    // This allows using Discover to distinguish transactions that require approval
    const {changed, missing} = results;
    if (changed.length + missing.length > 0) {
      transaction?.setTag('snapshots.approvalRequired', 'true');
    } else {
      transaction?.setTag('snapshots.approvalRequired', 'false');
    }
    core.endGroup();

    core.startGroup('Generating image gallery...');
    await generateImageGallery(
      path.resolve(resultsPath, 'index.html'),
      results
    );

    const storage = getStorageClient();
    const [imageGalleryFile] = storage
      ? await storage
          .bucket(gcsBucket)
          .upload(path.resolve(resultsPath, 'index.html'), {
            destination: `${gcsDestination}/index.html`,
            gzip: true,
            metadata: {
              cacheControl: 'public, max-age=31536000',
            },
          })
      : [];

    const galleryUrl =
      imageGalleryFile &&
      `https://storage.googleapis.com/${gcsBucket}/${imageGalleryFile.name}`;
    core.endGroup();

    const finishSpan = transaction?.startChild({
      op: 'finishing',
      description: 'Save snapshots and finish build',
    });
    core.debug('Saving snapshots and finishing build...');
    await Promise.all([
      saveSnapshots({
        artifactName: `${artifactName}-results`,
        rootDirectory: resultsRootPath,
      }),

      finishBuild({
        octokit,
        id: buildId,
        owner,
        repo,
        token: apiToken,
        galleryUrl,
        images: resultsArtifactUrls,
        headSha,
        results,
      }),
    ]);
    finishSpan?.finish();
    // Setting the status correctly helps to distinguish transactions
    // that have failed rather than not
    transaction?.setStatus(SpanStatus.Ok);
  } catch (error) {
    core.debug('Top level error handling.');
    // This helps making this transaction count towards the failure rate
    transaction?.setStatus(SpanStatus.InternalError);
    handleError(error);
    failBuild({
      octokit,
      id: buildId,
      owner,
      repo,
      headSha,
      token: apiToken,
    });
  }
}

const {headRef, headSha} = getGithubHeadRefInfo();

const transaction = Sentry.startTransaction({
  op: shouldSaveOnly !== 'false' ? 'save snapshots' : 'run',
<<<<<<< HEAD
  name: 'visual snapshot',
  tags: {
    head_ref: headRef,
    head_sha: headSha,
    diffing_library: 'pixelmatch',
    ...getOSTags(),
  },
=======
  // This is the title field in Discover
  name: shouldSaveOnly !== 'false' ? 'save snapshots' : 'run',
  tags: {head_ref: headRef, head_sha: headSha, ...getOSTags()},
>>>>>>> 1eb60388
});

// Note that we set the transaction as the span on the scope.
// This step makes sure that if an error happens during the lifetime of the transaction
// the transaction context will be attached to the error event
Sentry.configureScope(scope => {
  scope.setSpan(transaction);
});

run().then(() => {
  core.debug('Finishing the transaction.');
  transaction.finish();
});<|MERGE_RESOLUTION|>--- conflicted
+++ resolved
@@ -398,19 +398,14 @@
 
 const transaction = Sentry.startTransaction({
   op: shouldSaveOnly !== 'false' ? 'save snapshots' : 'run',
-<<<<<<< HEAD
-  name: 'visual snapshot',
+  // This is the title field in Discover
+  name: shouldSaveOnly !== 'false' ? 'save snapshots' : 'run',
   tags: {
     head_ref: headRef,
     head_sha: headSha,
     diffing_library: 'pixelmatch',
     ...getOSTags(),
   },
-=======
-  // This is the title field in Discover
-  name: shouldSaveOnly !== 'false' ? 'save snapshots' : 'run',
-  tags: {head_ref: headRef, head_sha: headSha, ...getOSTags()},
->>>>>>> 1eb60388
 });
 
 // Note that we set the transaction as the span on the scope.
